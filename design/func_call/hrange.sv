--- conflicted
+++ resolved
@@ -5,21 +5,14 @@
 def hrange(base, limit, step):
     i = base
     while i < limit:
-<<<<<<< HEAD
         yield i, i
-=======
-        yield i
->>>>>>> f07e0a61
         i += step
 
 
 # Test Cases
 print(list(hrange(*(0, 10, 2))))
-<<<<<<< HEAD
 print(list(hrange(*(0, 10, 2))))
 print(list(hrange(*(0, 10, 2))))
-=======
->>>>>>> f07e0a61
 
 */
 
@@ -41,20 +34,12 @@
     output reg _done, // is high if module done outputting
 
     // Output values as a tuple with respective index(es)
-<<<<<<< HEAD
     output reg signed [31:0] _0,
     output reg signed [31:0] _1
 );
     localparam _state_0_while_0 = 0;
     localparam _state_1 = 1;
     localparam _state_done = 2;
-=======
-    output reg signed [31:0] _0
-);
-    localparam _state_fake = 0;
-    localparam _state_0_while_0 = 1;
-    localparam _state_1 = 2;
->>>>>>> f07e0a61
     // Global variables
     reg signed [31:0] _i;
     reg signed [31:0] _state;
@@ -63,21 +48,13 @@
     reg signed [31:0] _step;
     // Core
     always @(posedge _clock) begin
-<<<<<<< HEAD
-=======
-        // $display("hrange state %d, output %d, valid %d, ready %d, i %d, step %d, start %d", _state, _0, _valid, _ready, _i, _step, _start);
->>>>>>> f07e0a61
         _done <= 0;
         if (_ready) begin
             _valid <= 0;
         end
         // Start signal takes precedence over reset
         if (_reset) begin
-<<<<<<< HEAD
             _state <= _state_done;
-=======
-            _state <= _state_fake;
->>>>>>> f07e0a61
         end
         if (_start) begin
             _base <= base;
@@ -86,23 +63,16 @@
             _i <= base;
             if ((base < limit)) begin
                 _0 <= base;
-<<<<<<< HEAD
                 _1 <= base;
-=======
->>>>>>> f07e0a61
                 _valid <= 1;
                 _state <= _state_0_while_0;
             end else begin
                 _done <= 1;
-<<<<<<< HEAD
                 _state <= _state_done;
-=======
-                _state <= _state_fake;
->>>>>>> f07e0a61
             end
         end else begin
             // If ready or not valid, then continue computation
-            if ($signed(_ready || !(_valid))) begin
+            if ((_ready || !(_valid))) begin
                 case (_state)
                     _state_0_while_0: begin
                         _i <= $signed(_i + _step);
@@ -113,11 +83,7 @@
                             _state <= _state_0_while_0;
                         end else begin
                             _done <= 1;
-<<<<<<< HEAD
                             _state <= _state_done;
-=======
-                            _state <= _state_fake;
->>>>>>> f07e0a61
                         end
                     end
                     _state_done: begin
