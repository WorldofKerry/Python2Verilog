"""
Wrappers
"""

import argparse
import copy
import logging
import os
import ast
import typing
import warnings
from typing import Optional, Union, overload

from python2verilog.utils.assertions import assert_type
from ..frontend import Generator2Graph
from .. import ir
from ..backend import verilog
from ..optimizer import OptimizeGraph


@overload
def convert(context: str, code: str, optimization_level: int = 1):
    ...


@overload
def convert(context: ir.Context, code: str, optimization_level: int = 1):
    ...


def convert(context: Union[str, ir.Context], code: str, optimization_level: int = 1):
    """
    Converts python code to verilog module and testbench
    """
<<<<<<< HEAD
    if isinstance(context, str):
        context = ir.Context(name=context)
    ver_code_gen, _ = convert_for_debug(
        code=code, context=context, optimization_level=optimization_level
    )
    return ver_code_gen.get_module_str(), ver_code_gen.new_testbench_str(
        context.test_cases
=======
    code_gen, _ = convert_to_verilog_ir(context, code, optimization_level)
    return code_gen.get_module_str(), code_gen.new_testbench_str(
        code_gen.context.test_cases
>>>>>>> d57aa928
    )


def convert_file_to_file(
    function_name: str,
    input_path: str,
    output_module_path: Optional[str] = None,
    output_testbench_path: Optional[str] = None,
    overwrite: bool = False,
    optimization_level: int = 1,
):
    """
    Reads a python file and outputs verilog and testbench to files
    Default output naming is [python file name stem]_module.sv
    and [python file name stem]_tb.sv respectively
    """
    python_file_stem = os.path.splitext(input_path)[0]
    if not output_module_path:
        output_module_path = python_file_stem + "_module.sv"
    if not output_testbench_path:
        output_testbench_path = python_file_stem + "_tb.sv"

    with open(input_path, mode="r", encoding="utf8") as python_file:
        module, testbench = convert(
            function_name, python_file.read(), optimization_level
        )

        mode = "w" if overwrite else "x"

        with open(output_module_path, mode=mode, encoding="utf8") as module_file:
            module_file.write(module)

        with open(output_testbench_path, mode=mode, encoding="utf8") as testbench_file:
            testbench_file.write(testbench)


def convert_for_debug(
    code: str, context: Union[str, ir.Context], optimization_level: int
):
    """
    Converts python code to verilog and its ir
    """
    if isinstance(context, str):
        context = ir.Context(name=context)

    _context, func_ast, _ = parse_python(
        code, context.name, extra_test_cases=context.test_cases
    )
    ir_root, _context = Generator2Graph(_context, func_ast).results
    if optimization_level > 0:
        OptimizeGraph(ir_root, threshold=optimization_level - 1)
    return verilog.CodeGen(ir_root, _context), ir_root


def parse_python(
    code: str,
    function_name: str,
    file_path: Optional[str] = None,
    extra_test_cases: Optional[list] = None,
):
    """
    Parses python code into the function and testbench
    """
    # pylint: disable=too-many-locals
    assert_type(code, str)
    assert_type(function_name, str)

    def get_file_and_line_num(node: ast.AST):
        """
        Gets file and line number
        """
        if file_path:
            string = file_path
        else:
            string = "line"
        string += f":{node.lineno}"
        return string

    tree = ast.parse(code)

    test_cases = extra_test_cases if extra_test_cases else []

    for node in ast.walk(tree):
        logging.debug(f"Walking through {ast.dump(node)}")
        if isinstance(node, ast.FunctionDef) and node.name == function_name:
            logging.info(f"Found function at {get_file_and_line_num(node)}")
            generator_ast = node
        elif (
            isinstance(node, ast.Call)
            and isinstance(node.func, ast.Name)
            and node.func.id == function_name
        ):
            func_call_str = ast.get_source_segment(code, node)
            assert func_call_str
            func_call_str = "(" + func_call_str.split("(", 1)[1]
            func_call_str = func_call_str.rsplit(")", 1)[0] + ")"

            test_case = ast.literal_eval(func_call_str)
            if not isinstance(test_case, tuple):
                test_case = (test_case,)
            test_cases.append(test_case)

            logging.info(
                f"Found test case at {get_file_and_line_num(node)} with {test_case}"
            )

    logging.info(f"Test cases: {test_cases}")

    input_names = [var.arg for var in generator_ast.args.args]

    logging.info(f"Input param names: {input_names}")

    initialized = False
    input_types: Union[str, list] = "Unknown"
    for test_case in test_cases:
        if not initialized:
            input_types = [type(val) for val in test_case]
            initialized = True

        for i, (expected_type, actual_value) in enumerate(zip(input_types, test_case)):
            assert expected_type == type(
                actual_value
            ), f"Expected parameter `{input_names[i]}` to be \
                {expected_type} but got {type(actual_value)} instead"

    logging.info(f"Input param types: {input_types}")

<<<<<<< HEAD
    locals_: dict[str, typing.Callable] = {}
    exec(code, None, locals_)
=======
    locals_ = dict()
    lines = code.splitlines()
    func_lines = lines[generator_ast.lineno - 1 : generator_ast.end_lineno]
    func_str = "\n".join(func_lines)
    logging.error(func_str)
    exec(func_str, None, locals_)
>>>>>>> d57aa928
    try:
        generator_func = locals_[function_name]
    except KeyError as e:
        raise RuntimeError(f"def {function_name} not found in global context") from e

    initialized = False

    for test_case in test_cases:
        generator = generator_func(*test_case)

        if not initialized:
            result = next(generator)
            if not isinstance(result, tuple):
                result = (result,)
            output_types = [type(val) for val in result]
            initialized = True

        for test_case in generator:
            if not isinstance(test_case, tuple):
                test_case = (test_case,)

            for i, (expected_type, actual_value) in enumerate(
                zip(input_types, test_case)
            ):
                assert expected_type == type(
                    actual_value
                ), f"Expected parameter `{input_names[i]}` to be \
                    {expected_type} but got {type(actual_value)} instead"

    context = ir.Context(name=function_name)

    if initialized:
        logging.info(f"Output param types: {output_types}")
        context.output_vars = [ir.Var(str(i)) for i in range(len(output_types))]

    context.input_vars = [ir.Var(name) for name in input_names]
    context.test_cases = test_cases

    # Currently the types are not used
    return (context, generator_ast, generator_func)<|MERGE_RESOLUTION|>--- conflicted
+++ resolved
@@ -32,7 +32,6 @@
     """
     Converts python code to verilog module and testbench
     """
-<<<<<<< HEAD
     if isinstance(context, str):
         context = ir.Context(name=context)
     ver_code_gen, _ = convert_for_debug(
@@ -40,11 +39,6 @@
     )
     return ver_code_gen.get_module_str(), ver_code_gen.new_testbench_str(
         context.test_cases
-=======
-    code_gen, _ = convert_to_verilog_ir(context, code, optimization_level)
-    return code_gen.get_module_str(), code_gen.new_testbench_str(
-        code_gen.context.test_cases
->>>>>>> d57aa928
     )
 
 
@@ -172,17 +166,12 @@
 
     logging.info(f"Input param types: {input_types}")
 
-<<<<<<< HEAD
     locals_: dict[str, typing.Callable] = {}
-    exec(code, None, locals_)
-=======
-    locals_ = dict()
     lines = code.splitlines()
     func_lines = lines[generator_ast.lineno - 1 : generator_ast.end_lineno]
     func_str = "\n".join(func_lines)
     logging.error(func_str)
     exec(func_str, None, locals_)
->>>>>>> d57aa928
     try:
         generator_func = locals_[function_name]
     except KeyError as e:
