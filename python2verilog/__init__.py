--- conflicted
+++ resolved
@@ -1,9 +1,5 @@
-<<<<<<< HEAD
-from . import frontend
-from . import backend
-=======
 """Python 2 Verilog"""
 
 # flake8: noqa
-from . import parsers
->>>>>>> 523277a6
+from . import frontend
+from . import backend