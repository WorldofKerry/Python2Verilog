[project]
name = "python2verilog"
<<<<<<< HEAD
version = "0.1.3"
=======
version = "0.1.4"
>>>>>>> d68d06a0
authors = [{ name = "Kerry Wang", email = "kerrywang369@gmail.com" }]
description = "Converts a subset of python generator functions into synthesizable sequential SystemVerilog"
readme = "README.md"
requires-python = ">=3.9"
classifiers = [
    "Programming Language :: Python :: 3",
    "License :: OSI Approved :: MIT License",
]

[project.urls]
"Homepage" = "https://github.com/WorldofKerry/Python2Verilog/"
"Bug Tracker" = "https://github.com/WorldofKerry/Python2Verilog/issues"

[tool.setuptools]
<<<<<<< HEAD
"py-modules" = ["python2verilog"]

[tool.pytest.ini_options]
log_cli = true
log_cli_level = "WARNING"
log_cli_format = "%(levelname)s %(filename)s:%(lineno)s %(message)s"
# log_cli_format = "%(asctime)s [%(levelname)8s] %(message)s (%(filename)s:%(lineno)s)"
# log_cli_date_format = "%Y-%m-%d %H:%M:%S"
=======
"packages" = ["python2verilog"]
>>>>>>> d68d06a0
<|MERGE_RESOLUTION|>--- conflicted
+++ resolved
@@ -1,10 +1,6 @@
 [project]
 name = "python2verilog"
-<<<<<<< HEAD
-version = "0.1.3"
-=======
 version = "0.1.4"
->>>>>>> d68d06a0
 authors = [{ name = "Kerry Wang", email = "kerrywang369@gmail.com" }]
 description = "Converts a subset of python generator functions into synthesizable sequential SystemVerilog"
 readme = "README.md"
@@ -19,15 +15,11 @@
 "Bug Tracker" = "https://github.com/WorldofKerry/Python2Verilog/issues"
 
 [tool.setuptools]
-<<<<<<< HEAD
-"py-modules" = ["python2verilog"]
+"packages" = ["python2verilog"]
 
 [tool.pytest.ini_options]
 log_cli = true
 log_cli_level = "WARNING"
 log_cli_format = "%(levelname)s %(filename)s:%(lineno)s %(message)s"
 # log_cli_format = "%(asctime)s [%(levelname)8s] %(message)s (%(filename)s:%(lineno)s)"
-# log_cli_date_format = "%Y-%m-%d %H:%M:%S"
-=======
-"packages" = ["python2verilog"]
->>>>>>> d68d06a0
+# log_cli_date_format = "%Y-%m-%d %H:%M:%S"