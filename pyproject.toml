<<<<<<< HEAD
[project]
name = "python2verilog"
version = "0.0.2"
authors = [{ name = "Kerry Wang", email = "kerrywang369@gmail.com" }]
description = "Converts a subset of python generator functions into synthesizable sequential SystemVerilog"
readme = "README.md"
requires-python = ">=3.9"
classifiers = [
    "Programming Language :: Python :: 3",
    "License :: OSI Approved :: MIT License",
]

[project.urls]
"Homepage" = "https://github.com/WorldofKerry/Python2Verilog/"
"Bug Tracker" = "https://github.com/WorldofKerry/Python2Verilog/issues"

[[tool.mypy.overrides]]
module = ["matplotlib", "matplotlib.pyplot"]
ignore_missing_imports = true
=======
[project]
name = "python2verilog"
version = "0.0.3"
authors = [{ name = "Kerry Wang", email = "kerrywang369@gmail.com" }]
description = "Converts a subset of python generator functions into synthesizable sequential SystemVerilog"
readme = "README.md"
requires-python = ">=3.9"
classifiers = [
    "Programming Language :: Python :: 3",
    "License :: OSI Approved :: MIT License",
]

[project.urls]
"Homepage" = "https://github.com/WorldofKerry/Python2Verilog/"
"Bug Tracker" = "https://github.com/WorldofKerry/Python2Verilog/issues"

[[tool.mypy.overrides]]
module = ["matplotlib", "matplotlib.pyplot"]
ignore_missing_imports = true
>>>>>>> 92e20ae7
<|MERGE_RESOLUTION|>--- conflicted
+++ resolved
@@ -1,24 +1,3 @@
-<<<<<<< HEAD
-[project]
-name = "python2verilog"
-version = "0.0.2"
-authors = [{ name = "Kerry Wang", email = "kerrywang369@gmail.com" }]
-description = "Converts a subset of python generator functions into synthesizable sequential SystemVerilog"
-readme = "README.md"
-requires-python = ">=3.9"
-classifiers = [
-    "Programming Language :: Python :: 3",
-    "License :: OSI Approved :: MIT License",
-]
-
-[project.urls]
-"Homepage" = "https://github.com/WorldofKerry/Python2Verilog/"
-"Bug Tracker" = "https://github.com/WorldofKerry/Python2Verilog/issues"
-
-[[tool.mypy.overrides]]
-module = ["matplotlib", "matplotlib.pyplot"]
-ignore_missing_imports = true
-=======
 [project]
 name = "python2verilog"
 version = "0.0.3"
@@ -37,5 +16,4 @@
 
 [[tool.mypy.overrides]]
 module = ["matplotlib", "matplotlib.pyplot"]
-ignore_missing_imports = true
->>>>>>> 92e20ae7
+ignore_missing_imports = true